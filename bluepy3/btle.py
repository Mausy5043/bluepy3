#!/usr/bin/env python3

"""Bluetooth Low Energy Python3 interface"""

import binascii
import json
import os
import signal
import struct
import subprocess
import sys
import time
from queue import Queue, Empty
from threading import Thread
from typing import Any, Generator, Optional, TextIO


def preexec_function() -> None:
    # Ignore the SIGINT signal by setting the handler to the standard
    # signal handler SIG_IGN.
    signal.signal(signal.SIGINT, signal.SIG_IGN)


Debugging = False
script_path = os.path.join(os.path.abspath(os.path.dirname(__file__)))
helperExe = os.path.join(script_path, "bluepy3-helper")

SEC_LEVEL_LOW = "low"
SEC_LEVEL_MEDIUM = "medium"
SEC_LEVEL_HIGH = "high"

ADDR_TYPE_PUBLIC = "public"
ADDR_TYPE_RANDOM = "random"

BTLE_TIMEOUT = 32.1


def DBG(*args) -> None:
    if Debugging:
        msg: str = " ".join([str(a) for a in args])
        print(f"{msg}")


# Exceptions
class BTLEException(Exception):
    """Base class for all Bluepy exceptions"""

    def __init__(self, message: str, resp_dict: Optional[dict[str, list[Any]]] = None) -> None:
        self.message: str = message

        # optional messages from bluepy3-helper
        self.estat = None
        self.emsg = None
        if resp_dict:
            self.estat = resp_dict.get("estat", None)
            if isinstance(self.estat, list):
                self.estat = self.estat[0]
            self.emsg = resp_dict.get("emsg", None)
            if isinstance(self.emsg, list):
                self.emsg = self.emsg[0]

    def __str__(self) -> str:
        msg: str = self.message
        if self.estat or self.emsg:
            msg = f"{msg} ("
            if self.estat:
                msg = f"{msg}code: {self.estat}"
            if self.estat and self.emsg:
                msg = f"{msg}, "
            if self.emsg:
                msg = f"{msg}error: {self.emsg}"
            msg = f"{msg})"
        msg = f"(btle) {self.message}"
        return msg


class BTLEInternalError(BTLEException):
    def __init__(self, message: str, rsp: Optional[dict[str, list[Any]]] = None) -> None:
        BTLEException.__init__(self, message, rsp)


class BTLEConnectError(BTLEException):
    def __init__(self, message: str, rsp: Optional[dict[str, list[Any]]] = None) -> None:
        BTLEException.__init__(self, message, rsp)


class BTLEConnectTimeout(BTLEException):
    def __init__(self, message: str, rsp: Optional[dict[str, list[Any]]] = None) -> None:
        BTLEException.__init__(self, message, rsp)


class BTLEManagementError(BTLEException):
    def __init__(self, message: str, rsp: Optional[dict[str, list[Any]]] = None) -> None:
        BTLEException.__init__(self, message, rsp)


class BTLEGattError(BTLEException):
    def __init__(self, message: str, rsp: Optional[dict[str, list[Any]]] = None) -> None:
        BTLEException.__init__(self, message, rsp)


# Main classes below
class Characteristic:
    # Currently only READ is used in supportsRead function,
    # the rest is included to facilitate supportsXXXX functions if required
    props: dict[str, int] = {
        "BROADCAST": 0b00000001,
        "READ": 0b00000010,
        "WRITE_NO_RESP": 0b00000100,
        "WRITE": 0b00001000,
        "NOTIFY": 0b00010000,
        "INDICATE": 0b00100000,
        "WRITE_SIGNED": 0b01000000,
        "EXTENDED": 0b10000000,
    }

    propNames: dict[int, str] = {
        0b00000001: "BROADCAST",
        0b00000010: "READ",
        0b00000100: "WRITE NO RESPONSE",
        0b00001000: "WRITE",
        0b00010000: "NOTIFY",
        0b00100000: "INDICATE",
        0b01000000: "WRITE SIGNED",
        0b10000000: "EXTENDED PROPERTIES",
    }

    def __init__(self, *args) -> None:
        (self.peripheral, uuidVal, self.handle, self.properties, self.valHandle) = args
        self.uuid = UUID(uuidVal)
        self.descs: list = []

    def __str__(self) -> str:
        return f"Characteristic <{self.uuid.getCommonName()}>"

    def getDescriptors(self, forUUID: str = "", hndEnd: int = 0xFFFF):
        if not self.descs:
            # Descriptors (not counting the value descriptor) begin after
            # the handle for the value descriptor and stop when we reach
            # the handle for the next characteristic or service
            self.descs = []
            for desc in self.peripheral.getDescriptors(self.valHandle + 1, hndEnd):
                if desc.uuid in (0x2800, 0x2801, 0x2803):
                    # Stop if we reach another characteristic or service
                    break
                self.descs.append(desc)
        if forUUID:
            u = UUID(forUUID)
            return [desc for desc in self.descs if desc.uuid == u]
        return self.descs

    def getHandle(self):
        return self.valHandle

    def propertiesToString(self) -> str:
        propStr: str = ""
        for p in Characteristic.propNames:  # pylint: disable=consider-using-dict-items)
            if p & self.properties:
                propStr += Characteristic.propNames[p] + " "
        return propStr

    def read(self):
        return self.peripheral.readCharacteristic(self.valHandle)

    def supportsRead(self) -> bool:
        return bool(self.properties & Characteristic.props["READ"])

    def write(self, val, withResponse=False):
        return self.peripheral.writeCharacteristic(self.valHandle, val, withResponse)


class DefaultDelegate:
    def __init__(self) -> None:
        pass

    def handleDiscovery(
        self,
        scanEntry,
        isNewDev,  # pylint: disable=unused-argument
        isNewData,  # pylint: disable=unused-argument
    ) -> None:
        dev_str: str = str(scanEntry.addr)
        DBG(f"    -btle- Discovered device {dev_str}")

    def handleNotification(self, cHandle, data) -> None:
        hex_data: str = binascii.b2a_hex(data).decode("utf-8")
        DBG(f"    -btle- Notification: {cHandle} sent data {hex_data}")


class Descriptor:
    def __init__(self, *args) -> None:
        (self.peripheral, uuidVal, self.handle) = args
        self.uuid = UUID(uuidVal)

    def __str__(self) -> str:
        return f"Descriptor <{self.uuid.getCommonName()}>"

    def read(self):
        return self.peripheral.readCharacteristic(self.handle)

    def write(self, val, withResponse=False) -> None:
        self.peripheral.writeCharacteristic(self.handle, val, withResponse)


class ScanEntry:
    addrTypes: dict[int, str] = {1: ADDR_TYPE_PUBLIC, 2: ADDR_TYPE_RANDOM}

    FLAGS: int = 0x01
    INCOMPLETE_16B_SERVICES: int = 0x02
    COMPLETE_16B_SERVICES: int = 0x03
    INCOMPLETE_32B_SERVICES: int = 0x04
    COMPLETE_32B_SERVICES: int = 0x05
    INCOMPLETE_128B_SERVICES: int = 0x06
    COMPLETE_128B_SERVICES: int = 0x07
    SHORT_LOCAL_NAME: int = 0x08
    COMPLETE_LOCAL_NAME: int = 0x09
    TX_POWER: int = 0x0A
    SERVICE_SOLICITATION_16B: int = 0x14
    SERVICE_SOLICITATION_32B: int = 0x1F
    SERVICE_SOLICITATION_128B: int = 0x15
    SERVICE_DATA_16B: int = 0x16
    SERVICE_DATA_32B: int = 0x20
    SERVICE_DATA_128B: int = 0x21
    PUBLIC_TARGET_ADDRESS: int = 0x17
    RANDOM_TARGET_ADDRESS: int = 0x18
    APPEARANCE: int = 0x19
    ADVERTISING_INTERVAL: int = 0x1A
    MANUFACTURER: int = 0xFF

    dataTags: dict[int, str] = {
        FLAGS: "Flags",
        INCOMPLETE_16B_SERVICES: "Incomplete 16b Services",
        COMPLETE_16B_SERVICES: "Complete 16b Services",
        INCOMPLETE_32B_SERVICES: "Incomplete 32b Services",
        COMPLETE_32B_SERVICES: "Complete 32b Services",
        INCOMPLETE_128B_SERVICES: "Incomplete 128b Services",
        COMPLETE_128B_SERVICES: "Complete 128b Services",
        SHORT_LOCAL_NAME: "Short Local Name",
        COMPLETE_LOCAL_NAME: "Complete Local Name",
        TX_POWER: "Tx Power",
        SERVICE_SOLICITATION_16B: "16b Service Solicitation",
        SERVICE_SOLICITATION_32B: "32b Service Solicitation",
        SERVICE_SOLICITATION_128B: "128b Service Solicitation",
        SERVICE_DATA_16B: "16b Service Data",
        SERVICE_DATA_32B: "32b Service Data",
        SERVICE_DATA_128B: "128b Service Data",
        PUBLIC_TARGET_ADDRESS: "Public Target Address",
        RANDOM_TARGET_ADDRESS: "Random Target Address",
        APPEARANCE: "Appearance",
        ADVERTISING_INTERVAL: "Advertising Interval",
        MANUFACTURER: "Manufacturer",
    }

    def __init__(self, addr, iface) -> None:
        self.addr = addr
        self.iface = iface
        self.addrType: str = ""
        self.rssi: float = 0.0
        self.connectable: bool = False
        self.rawData = None
        self.scanData: dict = {}
        self.updateCount: int = 0

    def _decodeUUID(self, val, nbytes):
        if len(val) < nbytes:
            return None
        bval = bytearray(val)
        rs = ""
        # Bytes are little-endian; convert to big-endian string
        for i in range(nbytes):
            rs = f"{bval[i]:02X}{rs}"
        return UUID(rs)

    def _decodeUUIDlist(self, val, nbytes):
        result = []
        for i in range(0, len(val), nbytes):
            if len(val) >= (i + nbytes):
                result.append(self._decodeUUID(val[i : i + nbytes], nbytes))
        return result

    def getDescription(self, sdid) -> str:
        return self.dataTags.get(sdid, hex(sdid))

    def getScanData(self):
        """Return list of tuples [(tag, description, value)]"""
        return [
            (sdid, self.getDescription(sdid), self.getValueText(sdid))
            for sdid in self.scanData.keys()  # pylint: disable=consider-iterating-dictionary
        ]

    def getValue(self, sdid):
        val = self.scanData.get(sdid, None)
        if val is None:
            return None
        if sdid in [ScanEntry.SHORT_LOCAL_NAME, ScanEntry.COMPLETE_LOCAL_NAME]:
            try:
                # Beware! Vol 3 Part C 18.3 doesn't give an encoding. Other references
                # to 'local name' (e.g. vol 3 E, 6.23) suggest it's UTF-8 but in practice
                # devices sometimes have garbage here. See #259, #275, #292.
                return val.decode("utf-8")
            except UnicodeDecodeError:
                bbval = bytearray(val)
                return "".join([(chr(x) if x in range(32, 127) else "?") for x in bbval])
        if sdid in [ScanEntry.INCOMPLETE_16B_SERVICES, ScanEntry.COMPLETE_16B_SERVICES]:
            return self._decodeUUIDlist(val, 2)
        if sdid in [ScanEntry.INCOMPLETE_32B_SERVICES, ScanEntry.COMPLETE_32B_SERVICES]:
            return self._decodeUUIDlist(val, 4)
        if sdid in [ScanEntry.INCOMPLETE_128B_SERVICES, ScanEntry.COMPLETE_128B_SERVICES]:
            return self._decodeUUIDlist(val, 16)
        return val

    def getValueText(self, sdid):
        val = self.getValue(sdid)
        if val is None:
            return None
        if sdid in [ScanEntry.SHORT_LOCAL_NAME, ScanEntry.COMPLETE_LOCAL_NAME]:
            return val
        if isinstance(val, list):
            return ",".join(str(v) for v in val)
        return binascii.b2a_hex(val).decode("ascii")

    def update(self, resp: dict[str, list[Any]]) -> bool:
        addrType: str = self.addrTypes.get(resp["type"][0], "")
        if self.addrType and (addrType != self.addrType):
            raise BTLEInternalError(f"Address type changed during scan, for address {self.addr}")
        self.addrType = addrType
        self.rssi = -resp["rssi"][0]
        self.connectable = (resp["flag"][0] & 0x4) == 0
        data = resp.get("d", [""])[0]
        self.rawData = data

        # Note: bluez is notifying devices twice: once with advertisement data,
        # then with scan response data. Also, the device may update the
        # advertisement or scan data
        isNewData = False
        while len(data) >= 2:
            sdlen, sdid = struct.unpack_from("<BB", data)
            val = data[2 : sdlen + 1]
            if (sdid not in self.scanData) or (val != self.scanData[sdid]):
                isNewData = True
            self.scanData[sdid] = val
            data = data[sdlen + 1 :]

        self.updateCount += 1
        return isNewData


class Service:
    def __init__(self, *args) -> None:
        (self.peripheral, uuidVal, self.hndStart, self.hndEnd) = args
        self.uuid = UUID(uuidVal)
        self.chars: list[Any] = []
        self.descs: list[Any] = []

    def __str__(self) -> str:
        return (
            f"Service <uuid={self.uuid.getCommonName()} "
            f"handleStart={self.hndStart} "
            f"handleEnd={self.hndEnd}>"
        )

    def getCharacteristics(self, forUUID: Any = ""):
        if not self.chars:  # Unset, or empty
            self.chars = (
                []
                if self.hndEnd <= self.hndStart
                else self.peripheral.getCharacteristics(self.hndStart, self.hndEnd)
            )
        if forUUID:
            u = UUID(forUUID)
            return [ch for ch in self.chars if ch.uuid == u]
        return self.chars

    def getDescriptors(self, forUUID=None) -> list[Any]:
        if not self.descs:
            # Grab all descriptors in our range, except for the service
            # declaration descriptor
            all_descs = self.peripheral.getDescriptors(self.hndStart + 1, self.hndEnd)
            # Filter out the descriptors for the characteristic properties
            # Note that this does not filter out characteristic value descriptors
            self.descs = [desc for desc in all_descs if desc.uuid != 0x2803]
        if forUUID is not None:
            u = UUID(forUUID)
            return [desc for desc in self.descs if desc.uuid == u]
        return self.descs


class UUID:
    def __init__(self, val: Any, commonName: str = "") -> None:
        """Initialisation
        We accept: 32-digit hex strings, with and without '-' characters,
        4 to 8 digit hex strings, and integers
        """
        if isinstance(val, int):
            if (val < 0) or (val > 0xFFFFFFFF):
                raise ValueError("(btle.py) Short form UUIDs must be in range 0..0xFFFFFFFF")
            val = f"{val:04X}"
        elif isinstance(val, self.__class__):
            val = str(val)
        else:
            val = str(val)  # Do our best

        val = val.replace("-", "")
        if len(val) <= 8:  # Short form
            val = ("0" * (8 - len(val))) + val + "00001000800000805F9B34FB"

        self.binVal: bytes = binascii.a2b_hex(val.encode("utf-8"))
        if len(self.binVal) != 16:
            raise ValueError(
                f"(btle.py) UUID must be 16 bytes, got '{val}' (len={len(self.binVal)})"
            )
        self.commonName: str = commonName

    def __eq__(self, other: Any) -> bool:
        return self.binVal == UUID(other).binVal

    def __hash__(self) -> int:
        return hash(self.binVal)

    def __str__(self) -> str:
        s = binascii.b2a_hex(self.binVal).decode("utf-8")
        return "-".join([s[0:8], s[8:12], s[12:16], s[16:20], s[20:32]])

    def getCommonName(self) -> str:
        s = AssignedNumbers.getCommonName(self)
        if s:
            return s
        s = str(self)
        if s.endswith("-0000-1000-8000-00805f9b34fb"):
            s = s[0:8]
            if s.startswith("0000"):
                s = s[4:]
        return s


# Bluepy3Helper and derived classes below
class Bluepy3Helper:
    def __init__(self) -> None:
        self._helper: subprocess.Popen = None  # type: ignore[assignment]
        self._lineq: Queue = None  # type: ignore[assignment]
        self._stderr: TextIO = None  # type: ignore[assignment]
        self._mtu: int = 0
        self.delegate = DefaultDelegate()
        self._aita: int = 0

    def _mgmtCmd(self, cmd) -> None:
        self._writeCmd(cmd + "\n")
        rsp: dict[str, list[Any]] = self._waitResp(["mgmt"])
        if rsp["code"][0] != "success":
            self._stopHelper()
            raise BTLEManagementError(f"Failed to execute management command '{cmd}'", rsp)

    def _readToQueue(self) -> None:
        """Thread to read lines from stdout and insert in queue."""
        while self._helper:
            line = self._helper.stdout.readline()  # type:ignore[union-attr]
            if not line:  # EOF
                break
            self._lineq.put(line)

    def _startHelper(self, iface=None) -> None:
        if self._helper is None:
            DBG(f"    -btle- Running {helperExe}")
            self._aita = 0
            self._lineq = Queue()
            self._mtu = 0
            # pylint: disable-next=consider-using-with
            self._stderr = open(os.devnull, "w")  # pylint: disable=unspecified-encoding
            args: list[str] = [helperExe]
            if iface is not None:
                args.append(str(iface))
            #
            # pylint: disable-next=consider-using-with, disable-next=W1509  # FIXME: should not be using preexec_fn
            self._helper = subprocess.Popen(
                args,
                stdin=subprocess.PIPE,
                stdout=subprocess.PIPE,
                stderr=self._stderr,
                universal_newlines=True,
                preexec_fn=preexec_function,
            )
            t = Thread(target=self._readToQueue)
            t.daemon = True  # don't wait for it to exit
            t.start()

    def _stopHelper(self) -> None:
        if self._helper is not None:
            DBG(f"    -btle- Stopping {helperExe}")
            self._helper.stdin.write("quit\n")  # type:ignore[union-attr]
            self._helper.stdin.flush()  # type:ignore[union-attr]
            self._helper.wait()
            self._helper = None  # type: ignore[assignment]
            self._aita = 0
        if self._stderr is not None:
            self._stderr.close()
            self._stderr = None  # type: ignore[assignment]

    def _waitResp(
        self, wantType: list[str], timeout: float = BTLE_TIMEOUT
    ) -> dict[str, list[Any]]:
        while True:
            if self._helper.poll() is not None:
                raise BTLEInternalError("Helper exited")
            try:
                rv = self._lineq.get(timeout=timeout)
            except Empty:
                DBG("*** -btle- Select timeout")
                return {}
            dehex_rv: str = (
                repr(rv).replace("\\x1e", "; ").replace("\\n", "").replace("'", "").strip('"')
            )
            DBG(f"    -btle- Got:    {dehex_rv}")
            if rv.startswith("#") or rv == "\n" or len(rv) == 0:
                continue

            resp: dict[str, list[Any]] = Bluepy3Helper.parseResp(rv)
            if "rsp" not in resp:
                raise BTLEInternalError("No response type indicator", resp)

            # sometimes devices just keep sending `ntfy`
            if "ntfy" in repr(rv):
                self._aita += 1
                if self._aita > 3:
                    self._stopHelper()
                    raise BTLEInternalError("Device keeps repeating itself. Giving up.", resp)

            respType: str = resp["rsp"][0]

            # always check for MTU updates
            if "mtu" in resp and len(resp["mtu"]) > 0:
                new_mtu = int(resp["mtu"][0])
                if self._mtu != new_mtu:
                    self._mtu = new_mtu
                    DBG(f"    -btle- Updated MTU: {str(self._mtu)}")

            if respType in wantType:
                return resp

            # anything else raises an error or retries
            if respType == "stat":
                if "state" in resp and len(resp["state"]) > 0 and resp["state"][0] == "disc":
                    self._stopHelper()
                    raise BTLEConnectError("Device disconnected", resp)
            if respType == "err":
                errcode = resp["code"][0]
                if errcode == "nomgmt":
                    raise BTLEManagementError(
                        "Management not available (permissions problem?)", resp
                    )
                if errcode == "atterr":
                    raise BTLEGattError("Bluetooth command failed", resp)
                raise BTLEException(f"Error from bluepy3-helper ({errcode})", resp)
            if respType == "scan":
                # Scan response when we weren't interested. Ignore it
                continue
            raise BTLEInternalError(f"Unexpected response ({respType})", resp)

    def _writeCmd(self, cmd) -> None:
        if self._helper is None:
            raise BTLEInternalError("Helper not started (did you call connect()?)")
        DBG(f"    -btle- Sent:   {cmd}")
        self._helper.stdin.write(cmd)  # type:ignore[union-attr]
        self._helper.stdin.flush()  # type:ignore[union-attr]

    @staticmethod
    def parseResp(line: str) -> dict[str, list[Any]]:
        val: Any
        resp: dict[str, list] = {}
        for item in line.rstrip().split("\x1e"):
            (tag, tval) = item.split("=")
            if len(tval) == 0:
                val = None
            elif tval[0] == "$" or tval[0] == "'":
                # Both symbols and strings as Python strings
                val = tval[1:]
            elif tval[0] == "h":
                val = int(tval[1:], 16)
            elif tval[0] == "b":
                val = binascii.a2b_hex(tval[1:].encode("utf-8"))
            else:
                raise BTLEInternalError(f"Cannot understand response value {repr(tval)}")
            if tag not in resp:
                resp[tag] = [val]
            else:
                resp[tag].append(val)
        return resp

    def status(self) -> dict[str, list[Any]]:
        self._writeCmd("stat\n")
        return self._waitResp(["stat"])

    def withDelegate(self, delegate_: DefaultDelegate):
        self.delegate = delegate_
        return self


class Peripheral(Bluepy3Helper):
    # fmt: off
    def __init__(self, addr: str = "", addrType: str = ADDR_TYPE_PUBLIC, iface: str = "", timeout: float = BTLE_TIMEOUT) -> None:
        Bluepy3Helper.__init__(self)
        self._serviceMap: dict = {}  # Indexed by UUID
        self.addr: str = addr
        self.addrType: str = addrType
        self.iface: str = iface

        if isinstance(addr, ScanEntry):
            self._connect(addr.addr, addr.addrType, addr.iface, timeout)
        elif addr:
            self._connect(addr, addrType, iface, timeout)
    # fmt: on

    def __del__(self) -> None:
        self.disconnect()

    def __enter__(self):
        return self

    def __exit__(self, exception_type, exception_value, exception_traceback) -> None:
        self.disconnect()

    def _getIncludedServices(
        self, startHnd: int = 1, endHnd: int = 0xFFFF
    ) -> dict[str, list[Any]]:
        self._writeCmd(f"incl {startHnd:X} {endHnd:X}\n")
        return self._getResp(["find"])

    def _getResp(
        self, wantType: list[str], timeout: float = BTLE_TIMEOUT
    ) -> dict[str, list[Any]]:
        while True:
            resp: dict[str, list[Any]] = self._waitResp(wantType + ["ntfy", "ind"], timeout)
            if resp is None:
                return {}

            respType = resp["rsp"][0]
            if respType in ["ntfy", "ind"]:
                hnd = resp["hnd"][0]
                data = resp["d"][0]
                if self.delegate is not None:
                    self.delegate.handleNotification(hnd, data)
            if respType not in wantType:
                continue
            return resp

    def _readCharacteristicByUUID(self, uuid, startHnd: int, endHnd: int) -> dict[str, list[Any]]:
        # Not used at present
        self._writeCmd(f"rdu {UUID(uuid)} {startHnd:X} {endHnd:X}\n")
        return self._getResp(["rd"])

    # keep this with connect()
    def _connect(
        self, addr: str, addrType=ADDR_TYPE_PUBLIC, iface="", timeout=BTLE_TIMEOUT
    ) -> None:
        max_retries = 5
        if len(addr.split(":")) != 6:
            raise ValueError(f"(btle.py) Expected MAC address, got {repr(addr)}")
        if addrType not in (ADDR_TYPE_PUBLIC, ADDR_TYPE_RANDOM):
            raise ValueError(f"(btle.py) Expected address type public or random, got {addrType}")
        self.retries = max_retries
        while self.retries > 0:
            self._startHelper(iface)
            self.addr = addr
            self.addrType = addrType
            self.iface = iface
            if iface:
                self._writeCmd(f"conn {addr} {addrType} hci{str(iface)}\n")
            else:
                self._writeCmd(f"conn {addr} {addrType}\n")
            rsp = self._getResp(["stat"], timeout)
            timeout_exception = BTLEConnectTimeout(
                f"Timed out while trying to connect to peripheral {addr}, "
                f"addr type: {addrType}, interface {iface}, timeout={timeout}",
                rsp,
            )
            if rsp is None:
                raise timeout_exception
            while rsp and rsp["state"][0] == "tryconn":
                rsp = self._getResp(["stat"], timeout)
            if rsp is not None and rsp["state"][0] == "conn":
                DBG("    -btle- Succesfully connected.")
                # successful
                self.retries = 0
            if rsp is None or rsp["state"][0] != "conn":
                self._stopHelper()
                if rsp is None:
                    raise timeout_exception
                DBG(f"*** -btle-  Failed to connect. ({self.retries})")
                time.sleep(0.5 * (max_retries - self.retries))
                if self.retries <= 1:
                    raise BTLEConnectError(
                        f"Failed to connect to peripheral {addr}, "
                        f"addr type: {addrType}, interface {iface}, timeout={timeout}",
                        rsp,
                    )
            self.retries -= 1

    def connect(self, addr, addrType=ADDR_TYPE_PUBLIC, iface=None, timeout=BTLE_TIMEOUT) -> None:
        if isinstance(addr, ScanEntry):
            self._connect(addr.addr, addr.addrType, addr.iface, timeout)
        elif addr is not None:
            self._connect(addr, addrType, iface, timeout)

    def disconnect(self) -> None:
        if self._helper is None:
            return
        # Unregister the delegate first
        self.setDelegate(None)

        self._writeCmd("disc\n")
        self._getResp(["stat"])
        self._stopHelper()

    def discoverServices(self) -> dict:
        self._writeCmd("svcs\n")
        rsp: dict[str, list[Any]] = self._getResp(["find"])
        starts: list[Any] = rsp["hstart"]
        ends: list[Any] = rsp["hend"]
        uuids: list[Any] = rsp["uuid"]
        nSvcs: int = len(uuids)
        assert len(starts) == nSvcs and len(ends) == nSvcs
        self._serviceMap = {}
        for i in range(nSvcs):
            self._serviceMap[UUID(uuids[i])] = Service(self, uuids[i], starts[i], ends[i])
        return self._serviceMap

    def getCharacteristics(
        self, startHnd: int = 1, endHnd: int = 0xFFFF, uuid=None, timeout: float = BTLE_TIMEOUT
    ) -> list[Any]:
        cmd: str = f"char {startHnd:X} {endHnd:X}"
        if uuid:
            cmd += f" {UUID(uuid)}"
        self._writeCmd(cmd + "\n")
        rsp: dict[str, list[Any]] = self._getResp(["find"], timeout)
        timeout_exception = BTLEConnectTimeout(
            f"Timed out while trying to get characteristics from peripheral {self.addr}, "
            f"addr type: {self.addrType}",
            rsp,
        )
        if rsp is None:
            raise timeout_exception
        nChars = len(rsp["hnd"])
        return [
            Characteristic(self, rsp["uuid"][i], rsp["hnd"][i], rsp["props"][i], rsp["vhnd"][i])
            for i in range(nChars)
        ]

    def readCharacteristic(self, handle) -> Any:
        self._writeCmd(f"rd {handle:X}\n")
        resp: dict[str, list[Any]] = self._getResp(["rd"])
        return resp["d"][0]

    def writeCharacteristic(
        self, handle, val, withResponse=False, timeout=BTLE_TIMEOUT
    ) -> dict[str, list[Any]]:
        # Without response, a value too long for one packet will be truncated,
        # but with response, it will be sent as a queued write
        cmd = "wrr" if withResponse else "wr"
        bval: str = binascii.b2a_hex(val).decode("utf-8")
        self._writeCmd(f"{cmd} {handle:X} {bval}\n")
        return self._getResp(["wr"], timeout)

    def getDescriptors(self, startHnd=1, endHnd=0xFFFF) -> list[Any]:
        self._writeCmd(f"desc {startHnd:X} {endHnd:X}\n")
        # Historical note:
        # Certain Bluetooth LE devices are not capable of sending back all
        # descriptors in one packet due to the limited size of MTU. So the
        # guest needs to check the response and make retries until all handles
        # are returned.
        # In bluez 5.25 and later, gatt_discover_desc() in attrib/gatt.c does the retry
        # so bluetooth_helper always returns a full list.
        # This was broken in earlier versions.
        resp: dict[str, list[Any]] = self._getResp(["desc"])
        ndesc: int = len(resp["hnd"])
        return [Descriptor(self, resp["uuid"][i], resp["hnd"][i]) for i in range(ndesc)]

    def setDelegate(self, delegate_):  # same as withDelegate(), deprecated
        return self.withDelegate(delegate_)

    def getLocalOOB(self, iface=None):
        cmd: str = ""
        if self._helper is None:
            self._startHelper(iface)
        self.iface = iface
        self._writeCmd("local_oob\n")
        if iface is not None:
            cmd += " hci" + str(iface)
        resp: dict[str, list[Any]] = self._getResp(["oob"])
        if resp is not None:
            data = resp.get("d", [""])[0]
            if data is None:
                raise BTLEManagementError("Failed to get local OOB data.")
            if (
                struct.unpack_from("<B", data, 0)[0] != 8
                or struct.unpack_from("<B", data, 1)[0] != 0x1B
            ):
                raise BTLEManagementError("Malformed local OOB data (address).")
            address = data[2:8]
            address_type = data[8:9]
            if (
                struct.unpack_from("<B", data, 9)[0] != 2
                or struct.unpack_from("<B", data, 10)[0] != 0x1C
            ):
                raise BTLEManagementError("Malformed local OOB data (role).")
            role = data[11:12]
            if (
                struct.unpack_from("<B", data, 12)[0] != 17
                or struct.unpack_from("<B", data, 13)[0] != 0x22
            ):
                raise BTLEManagementError("Malformed local OOB data (confirm).")
            confirm = data[14:30]
            if (
                struct.unpack_from("<B", data, 30)[0] != 17
                or struct.unpack_from("<B", data, 31)[0] != 0x23
            ):
                raise BTLEManagementError("Malformed local OOB data (random).")
            random = data[32:48]
            if (
                struct.unpack_from("<B", data, 48)[0] != 2
                or struct.unpack_from("<B", data, 49)[0] != 0x1
            ):
                raise BTLEManagementError("Malformed local OOB data (flags).")
            flags = data[50:51]
            # fmt: off
            return {
                "Address": "".join(["%02X" % struct.unpack("<B", c)[0] for c in address]),      # pylint: disable=C0209
                "Type": "".join(["%02X" % struct.unpack("<B", c)[0] for c in address_type]),    # pylint: disable=C0209
                "Role": "".join(["%02X" % struct.unpack("<B", c)[0] for c in role]),            # pylint: disable=C0209
                "C_256": "".join(["%02X" % struct.unpack("<B", c)[0] for c in confirm]),        # pylint: disable=C0209
                "R_256": "".join(["%02X" % struct.unpack("<B", c)[0] for c in random]),         # pylint: disable=C0209
                "Flags": "".join(["%02X" % struct.unpack("<B", c)[0] for c in flags]),          # pylint: disable=C0209
            }
            # fmt: on
        return {}

    def getMTU(self) -> int:
        return self._mtu

    def setMTU(self, mtu):
        self._writeCmd(f"mtu {mtu}\n")
        return self._getResp(["stat"])

    # keep this with setRemoteOOB()
    def _setRemoteOOB(self, address, address_type, oob_data, iface=None) -> None:
        if self._helper is None:
            self._startHelper(iface)
        self.addr = address
        self.addrType = address_type
        self.iface = iface
        cmd = "remote_oob " + address + " " + address_type
        if oob_data["C_192"] is not None and oob_data["R_192"] is not None:
            cmd += " C_192 " + oob_data["C_192"] + " R_192 " + oob_data["R_192"]
        if oob_data["C_256"] is not None and oob_data["R_256"] is not None:
            cmd += " C_256 " + oob_data["C_256"] + " R_256 " + oob_data["R_256"]
        if iface is not None:
            cmd += " hci" + str(iface)
        self._writeCmd(cmd)

    def setRemoteOOB(self, address, address_type, oob_data, iface=None) -> None:
        if len(address.split(":")) != 6:
            raise ValueError(f"(btle.py) Expected MAC address, got {repr(address)}")
        if address_type not in (ADDR_TYPE_PUBLIC, ADDR_TYPE_RANDOM):
            raise ValueError(
                f"(btle.py) Expected address type public or random, got {address_type}"
            )
        if isinstance(address, ScanEntry):
            return self._setRemoteOOB(address.addr, address.addrType, oob_data, address.iface)
        return self._setRemoteOOB(address, address_type, oob_data, iface)

    def getServiceByUUID(self, uuidVal):
        uuid = UUID(uuidVal)
        if self._serviceMap is not None and uuid in self._serviceMap:
            return self._serviceMap[uuid]
        self._writeCmd(f"svcs {uuid}\n")
        rsp = self._getResp(["find"])
        if "hstart" not in rsp:
            raise BTLEGattError(f"Service {uuid.getCommonName()} not found", rsp)
        svc = Service(self, uuid, rsp["hstart"][0], rsp["hend"][0])

        if self._serviceMap is None:
            self._serviceMap = {}
        self._serviceMap[uuid] = svc
        return svc

    def getServices(self):
        return self.services

    def getState(self) -> str:
        status: dict[str, list[Any]] = self.status()
        return str(status["state"][0])

    def setSecurityLevel(self, level) -> dict[str, list[Any]]:
        self._writeCmd(f"secu {level}\n")
        return self._getResp(["stat"])

    def pair(self) -> None:
        self._mgmtCmd("pair")

    @property
    def services(self) -> list:
        if self._serviceMap is None:
            self._serviceMap = self.discoverServices()
        return list(self._serviceMap.values())

    def unpair(self) -> None:
        self._mgmtCmd("unpair")

    def waitForNotifications(self, timeout) -> bool:
        resp = self._getResp(["ntfy", "ind"], timeout)
        return resp is not None


class Scanner(Bluepy3Helper):
    def __init__(self, iface=0) -> None:
        Bluepy3Helper.__init__(self)
        self.scanned: dict = {}
        self.iface: int = iface
        self.passive: bool = False

    def _cmd(self) -> str:
        return "pasv" if self.passive else "scan"

    def clear(self) -> None:
        self.scanned = {}

    def getDevices(self):
        return list(self.scanned.values())

    def process(self, timeout=10.0) -> None:
        if self._helper is None:
            raise BTLEInternalError("Helper not started (did you call start()?)")
        start = time.time()
        while True:
            if timeout:
                remain = start + timeout - time.time()
                if remain <= 0.0:
                    break
            else:
                remain = None
            resp: dict[str, list[Any]] = self._waitResp(["scan", "stat"], remain)
            if resp is None:
                break

            respType = resp["rsp"][0]
            if respType == "stat":
                # if scan ended, restart it
                if resp["state"][0] == "disc":
                    self._mgmtCmd(self._cmd())
            elif respType == "scan":
                # device found
                addr: str = binascii.b2a_hex(resp["addr"][0]).decode("utf-8")
                addr = ":".join([addr[i : i + 2] for i in range(0, 12, 2)])
                if addr in self.scanned:
                    dev = self.scanned[addr]
                else:
                    dev = ScanEntry(addr, self.iface)
                    self.scanned[addr] = dev
                isNewData = dev.update(resp)
                if self.delegate is not None:
                    self.delegate.handleDiscovery(dev, (dev.updateCount <= 1), isNewData)
            else:
                raise BTLEInternalError(f"Unexpected response: {respType}", resp)

    def scan(self, timeout=10, passive=False):
        self.clear()
        self.start(passive=passive)
        self.process(timeout)
        self.stop()
        return self.getDevices()

    def start(self, passive: bool = False) -> None:
        self.passive = passive
        self._startHelper(iface=self.iface)
        self._mgmtCmd("le on")
        self._writeCmd(self._cmd() + "\n")
        rsp = self._waitResp(["mgmt"])
        if rsp["code"][0] == "success":
            return
        # Sometimes previous scan still ongoing
        if rsp["code"][0] == "busy":
            self._mgmtCmd(self._cmd() + "end")
            rsp = self._waitResp(["stat"])
            assert rsp["state"][0] == "disc"
            self._mgmtCmd(self._cmd())

<<<<<<< HEAD
    def stop(self) -> None:
        self._mgmtCmd(self._cmd() + "end")
        self._stopHelper()


=======
>>>>>>> 1b87cd12
class _UUIDNameMap:
    # Constructor sets self.currentTimeService, self.txPower, and so on
    # from names.
    def __init__(self, idList) -> None:
        self.idMap = {}
        for uuid in idList:
            attrName: str = capitaliseName(uuid.commonName)
            vars(self)[attrName] = uuid
            self.idMap[uuid] = uuid

    def getCommonName(self, uuid) -> str:
        if uuid in self.idMap:
            return str(self.idMap[uuid].commonName)
        return ""


<<<<<<< HEAD
def capitaliseName(descr: str) -> str:
=======
def capitaliseName(descr):
>>>>>>> 1b87cd12
    words = descr.replace("(", " ").replace(")", " ").replace("-", " ").split(" ")
    capWords = [words[0].lower()]
    capWords += [w[0:1].upper() + w[1:].lower() for w in words[1:]]
    return "".join(capWords)


<<<<<<< HEAD
def get_json_uuid() -> Generator[UUID, Any, None]:
    uuid_entry = list[int, str, str]  # type: ignore[type-arg]
    # an entry in the uuid_list is a list containing an `int`` and two `str`
    # example: [10082, 'day', 'time (day)']
    uuid_list = list[uuid_entry]
    # a list of `uuid_entry`s
    json_content = dict[str, uuid_list]
    # a dict containing the `uuid_lists`s. The key is the name of each list as a `str`
    _v: uuid_entry
    number: int
    cname: str
    name: str

=======
def get_json_uuid():
>>>>>>> 1b87cd12
    with open(os.path.join(script_path, "uuids.json"), "rb") as fp:
        _uuid_data: json_content = json.loads(fp.read().decode("utf-8"))
    for _, _v in _uuid_data.items():
        for number, cname, name in _v:
            yield UUID(number, cname)
            yield UUID(number, name)


AssignedNumbers = _UUIDNameMap(get_json_uuid())


if __name__ == "__main__":
    Debugging = True
    print(AssignedNumbers.device_name)  # type: ignore
    if len(sys.argv) < 2:
        sys.exit(f"Usage:\n  {sys.argv[0]} <mac-address> [random]")

    # if not os.path.isfile(helperExe):
    #     raise ImportError(f"(btle.py) Cannot find required executable '{helperExe}'")

    my_device_address: str = sys.argv[1]
    if len(sys.argv) == 3:
        my_address_type: str = sys.argv[2]
    else:
        my_address_type = ADDR_TYPE_PUBLIC
    print(f"Connecting to: {my_device_address}, address type: {my_address_type}")
    conn = Peripheral(my_device_address, my_address_type)
    try:
        for service in conn.services:
            print(f"{str(service)}:")
            for ch in service.getCharacteristics():
                print(f"    {ch}, hnd={hex(ch.handle)}, supports {ch.propertiesToString()}")
                chName = AssignedNumbers.getCommonName(ch.uuid)
                if ch.supportsRead():
                    try:
                        print(f"    ->{repr(ch.read())}")
                    except BTLEException as e:
                        print(f"    ->{e}")

    finally:
        conn.disconnect()<|MERGE_RESOLUTION|>--- conflicted
+++ resolved
@@ -967,29 +967,7 @@
         self.stop()
         return self.getDevices()
 
-    def start(self, passive: bool = False) -> None:
-        self.passive = passive
-        self._startHelper(iface=self.iface)
-        self._mgmtCmd("le on")
-        self._writeCmd(self._cmd() + "\n")
-        rsp = self._waitResp(["mgmt"])
-        if rsp["code"][0] == "success":
-            return
-        # Sometimes previous scan still ongoing
-        if rsp["code"][0] == "busy":
-            self._mgmtCmd(self._cmd() + "end")
-            rsp = self._waitResp(["stat"])
-            assert rsp["state"][0] == "disc"
-            self._mgmtCmd(self._cmd())
-
-<<<<<<< HEAD
-    def stop(self) -> None:
-        self._mgmtCmd(self._cmd() + "end")
-        self._stopHelper()
-
-
-=======
->>>>>>> 1b87cd12
+
 class _UUIDNameMap:
     # Constructor sets self.currentTimeService, self.txPower, and so on
     # from names.
@@ -1002,38 +980,18 @@
 
     def getCommonName(self, uuid) -> str:
         if uuid in self.idMap:
-            return str(self.idMap[uuid].commonName)
-        return ""
-
-
-<<<<<<< HEAD
-def capitaliseName(descr: str) -> str:
-=======
+            return self.idMap[uuid].commonName
+        return None
+
+
 def capitaliseName(descr):
->>>>>>> 1b87cd12
     words = descr.replace("(", " ").replace(")", " ").replace("-", " ").split(" ")
     capWords = [words[0].lower()]
     capWords += [w[0:1].upper() + w[1:].lower() for w in words[1:]]
     return "".join(capWords)
 
 
-<<<<<<< HEAD
-def get_json_uuid() -> Generator[UUID, Any, None]:
-    uuid_entry = list[int, str, str]  # type: ignore[type-arg]
-    # an entry in the uuid_list is a list containing an `int`` and two `str`
-    # example: [10082, 'day', 'time (day)']
-    uuid_list = list[uuid_entry]
-    # a list of `uuid_entry`s
-    json_content = dict[str, uuid_list]
-    # a dict containing the `uuid_lists`s. The key is the name of each list as a `str`
-    _v: uuid_entry
-    number: int
-    cname: str
-    name: str
-
-=======
 def get_json_uuid():
->>>>>>> 1b87cd12
     with open(os.path.join(script_path, "uuids.json"), "rb") as fp:
         _uuid_data: json_content = json.loads(fp.read().decode("utf-8"))
     for _, _v in _uuid_data.items():
