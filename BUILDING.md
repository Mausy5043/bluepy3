--- conflicted
+++ resolved
@@ -3,68 +3,36 @@
 ## Versionnumbers
 
 We try to follow [semantic versioning](semver.org).
-<<<<<<< HEAD
 * We don't have `0` MINOR or PATCH versionnumbers. Patterns `x.0.z` and `x.y.0` do not exist.
 * Testing versions are identified by odd-numbered MINOR versions
 * Stable/production versions are identified by even-numbered MINOR versions
 * MAJOR versions increase only when significant changes are made
-=======
 -  We don't have `0` MINOR or PATCH versionnumbers. Patterns `x.0.z` and `x.y.0` do not exist.
 -  Testing versions are identified by odd-numbered MINOR versions.
 -  Stable/production versions are identified by even-numbered MINOR versions.
 -  MAJOR versions increase only when significant changes are made.
->>>>>>> 1b87cd12
 
 ## Building the package for testing
 
 To test changes the package may be built and uploaded to [test.pypi.org](test.pypi.org)
 Preferably changes are done on a separate branch.
 
-<<<<<<< HEAD
-1.  Make the necessary changes against the `devel` branch...
-2.  In `setup.py` change the versionnumber
-    -  For testing we change the MINOR version to the next **odd** value
-    -  The first PATCH version always starts on x.y.1 and increases by +1 with every new build
-    -  Builds with the same versionnumber can't be uploaded to PyPi, so it's not like we have a choice
-3.  Run `./mkbld -b`
-4.  Run `./mkbld -t`  *(installation instructions are displayed on the terminal after the upload)*
-5.  Test the changes by installing the test package on a computer near you. *NOTE: You may have to try twice or wait a couple of minutes for the download to become available from PyPi.*
-6.  Rinse and repeat...
-7.  Execute `git commit -a; git push` to commit the changes
-8.  After succesfull testing create a pull request to merge the changes into the `master` branch
-=======
-1.  Make the necessary changes against the `devel` branch
-1.  In `./setup.py` change the versionnumber.
-    -  For testing we change the MINOR version to the next **odd** value.
-    -  The first PATCH version always starts on x.y.1 and increases by +1 with every new build.
-    -  Builds with the same versionnumber can't be uploaded to PyPi, so it's not like we have a choice.
-1.  Run `./mkbld -b`
-1.  Run `./mkbld -t`  *(installation instructions are displayed on the terminal after the upload)*
-1.  Test the changes by installing the test package on a computer near you. *NOTE: You may have to try twice or wait a couple of minutes for the download to become available from PyPi.*
-1.  Rinse and repeat...
-1.  Execute `git commit -a; git push` to commit the changes.
-1.  After succesfull testing create a pull request to merge the changes into the `latest` branch.
->>>>>>> 1b87cd12
+1. Make the necessary changes...
+1. In `./setup.py` change the versionnumber
+   * For testing we change the MINOR version to the next **odd** value
+   * The first PATCH version always starts on x.y.1 and increases by +1 with every new build
+   * Builds with the same versionnumber can't be uploaded to PyPi, so it's not like we have a choice
+1. Run `./mkbld -b`
+1. Run `./mkbld -t`  *(installation instructions are displayed on the terminal after the upload)*
+1. Test the changes by installing the test package on a computer near you. *NOTE: You may have to try twice or wait a couple of minutes for the download to become available from PyPi.*
+1. Rinse and repeat...
+1. Execute `git commit -a; git push` to commit the changes
+1. After succesfull testing create a pull request to merge the changes into the `master` branch
 
 ## Building the package for distribution
 
 To distribute a new production version the package must be built and uploaded to [pypi.org](pypi.org)
 
-<<<<<<< HEAD
-1. Make the necessary changes...
-   * Merges from a separate branch are considered MINOR changes
-   * Fixes etc. may be committed directly to the `latest` branch as a new PATCH version
-1. In `./setup.py` change the versionnumber
-   * For merges we change the MINOR version to the next **even** value
-   * The first PATCH version always starts on x.y.1 and increases by +1 with every new build
-   * Builds with the same versionnumber can't be uploaded to PyPi, so it's not like we have a choice
-1. Run `./mkbld -b`
-1. Run `./mkbld -d`  *(installation instructions are displayed on the terminal after the upload)*
-1. Test the changes by installing the distribution package on a computer near you. *NOTE: You may have to try twice or wait a couple of minutes for the download to become available from PyPi.*
-1. Rinse and repeat...
-1. Execute `git commit -a; git push` to commit the changes
-1. After succesfull testing of the distribution package create a new tag on the `master` branch
-=======
 1.  Make the necessary changes...
     -  Merges from a separate branch are considered MINOR changes.
     -  Fixes etc. may be committed directly to the `latest` branch as a new PATCH version.
@@ -78,14 +46,12 @@
 1.  Rinse and repeat...
 1.  Execute `git commit -a; git push` to commit the changes.
 1.  After succesfull testing of the distribution package create a new tag on the `latest` branch.
->>>>>>> 1b87cd12
 
 ## Support for a (new) version of BlueZ
 
 By default versions 5.47, 5.50, 5.60, 5.66 and 5.68 of the BlueZ stack are supported. To add support for a new version of
 the stack and compile the `bluepy3-helper.c` against it the following must be changed:
 
-<<<<<<< HEAD
 1. Create a new branch for testing as detailed above
 1. Create a copy of the `./bluepy3/config.<version>.h`; where *\<version\>* is the version tagname of the [bluez stack](https://github.com/bluez/bluez) to be used.
    * In this new file change the `#define`s to match the versionnumber
@@ -103,24 +69,4 @@
    ```
    BLUEZ_VERSION=5.68
    ```
-1. Complete the building instructions for testing as described above.
-=======
-1.  Create a new branch for testing as detailed above.
-1.  Create a copy of the `./bluepy3/config.<version>.h`; where *\<version\>* is the version tagname of the [bluez stack](https://github.com/bluez/bluez) to be used.
-    -  In this new file change the `#define`s to match the versionnumber
-        ```
-        /* Define to the full name and version of this package. */
-        #define PACKAGE_STRING "bluez 5.68"
-        ...
-        /* Define to the version of this package. */
-        #define PACKAGE_VERSION "5.68"
-        ...
-        /* Version number of package */
-        #define VERSION "5.68"
-        ```
-1.  In the `Makefile` change the first line to match te desired versionnumber.
-    ```
-    BLUEZ_VERSION=5.68
-    ```
-1.  Complete the building instructions for testing as described above.
->>>>>>> 1b87cd12
+1. Complete the building instructions for testing as described above.